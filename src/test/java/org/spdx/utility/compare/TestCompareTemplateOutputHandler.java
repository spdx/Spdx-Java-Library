--- conflicted
+++ resolved
@@ -629,7 +629,8 @@
 		}
 	}
 
-<<<<<<< HEAD
+  // Issue 269
+  // https://github.com/spdx/Spdx-Java-Library/issues/269
 	@Test
 	public void testRegressionGPL10() throws IOException, LicenseTemplateRuleException, LicenseParserException {
 		String compareText = UnitTestHelper.fileToText(GPL_1_ONLY_TEXT);
@@ -640,7 +641,7 @@
 			fail(templateOutputHandler.getDifferences().getDifferenceMessage());
 		}
 	}
-=======
+
     // Test for literal string matching without any var's
     @Test
     public void testCompareAlphabetDiffMessage() throws IOException, LicenseTemplateRuleException, LicenseParserException {
@@ -689,5 +690,5 @@
         String failedToken = line.substring(lineColumn.getColumn(), lineColumn.getColumn() + lineColumn.getLen());
         assertEquals("end", failedToken);
     }
->>>>>>> 54ff2307
+
 }