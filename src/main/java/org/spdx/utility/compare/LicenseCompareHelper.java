/**
 * Copyright (c) 2019 Source Auditor Inc.
 *
 * SPDX-License-Identifier: Apache-2.0
 * 
 *   Licensed under the Apache License, Version 2.0 (the "License");
 *   you may not use this file except in compliance with the License.
 *   You may obtain a copy of the License at
 *
 *       http://www.apache.org/licenses/LICENSE-2.0
 *
 *   Unless required by applicable law or agreed to in writing, software
 *   distributed under the License is distributed on an "AS IS" BASIS,
 *   WITHOUT WARRANTIES OR CONDITIONS OF ANY KIND, either express or implied.
 *   See the License for the specific language governing permissions and
 *   limitations under the License.
 */
package org.spdx.utility.compare;

import java.io.BufferedReader;
import java.io.IOException;
import java.io.StringReader;
import java.util.ArrayList;
import java.util.List;
import java.util.Map;
import java.util.Objects;
import java.util.regex.Matcher;
import java.util.regex.Pattern;
import java.util.Collection;

import org.apache.commons.lang3.tuple.ImmutablePair;
import org.apache.commons.lang3.tuple.Pair;
import org.slf4j.Logger;
import org.slf4j.LoggerFactory;
import org.spdx.core.InvalidSPDXAnalysisException;
import org.spdx.library.ListedLicenses;
import org.spdx.library.model.v2.SpdxConstantsCompatV2;
import org.spdx.library.model.v3.expandedlicensing.ConjunctiveLicenseSet;
import org.spdx.library.model.v3.expandedlicensing.CustomLicense;
import org.spdx.library.model.v3.expandedlicensing.DisjunctiveLicenseSet;
import org.spdx.library.model.v3.expandedlicensing.License;
import org.spdx.library.model.v3.expandedlicensing.ListedLicense;
import org.spdx.library.model.v3.expandedlicensing.ListedLicenseException;
import org.spdx.library.model.v3.simplelicensing.AnyLicenseInfo;
import org.spdx.licenseTemplate.LicenseParserException;
import org.spdx.licenseTemplate.LicenseTemplateRuleException;
import org.spdx.licenseTemplate.LicenseTextHelper;
import org.spdx.licenseTemplate.LineColumn;
import org.spdx.licenseTemplate.SpdxLicenseTemplateHelper;
import org.spdx.utility.compare.CompareTemplateOutputHandler.DifferenceDescription;
import org.spdx.utility.compare.FilterTemplateOutputHandler.OptionalTextHandling;
import org.spdx.utility.compare.FilterTemplateOutputHandler.VarTextHandling;

/**
 * Primarily a static class of helper functions for comparing two SPDX licenses
 * @author Gary O'Neall
 *
 */
@SuppressWarnings("deprecation")
public class LicenseCompareHelper {
	
	static final Logger logger = LoggerFactory.getLogger(LicenseCompareHelper.class);

	protected static final Integer CROSS_REF_NUM_WORDS_MATCH = 80;
	
	protected static final Pattern REGEX_QUANTIFIER_PATTERN = Pattern.compile(".*\\.\\{(\\d+),(\\d+)\\}$");
	static final String START_COMMENT_CHAR_PATTERN = "(//|/\\*|\\*|#|' |REM |<!--|--|;|\\(\\*|\\{-)|\\.\\\\\"";
	
	public static String licenseUriToLicenseId(String objectUri) {
		if (objectUri.startsWith(SpdxConstantsCompatV2.LISTED_LICENSE_NAMESPACE_PREFIX)) {
			return objectUri.substring(SpdxConstantsCompatV2.LISTED_LICENSE_NAMESPACE_PREFIX.length());
		} else if (objectUri.startsWith(SpdxConstantsCompatV2.LISTED_LICENSE_URL)) {
			return objectUri.substring(SpdxConstantsCompatV2.LISTED_LICENSE_URL.length());
		} else {
			return objectUri; // no match - should we throw an exception?
		}
	}
	
	/**
	 * Remove common comment characters from either a template or license text strings
	 * @param s
	 * @return
	 */
	public static String removeCommentChars(String s) {
	       StringBuilder sb = new StringBuilder();
	        BufferedReader reader = null;
	        try {
	            reader = new BufferedReader(new StringReader(s));
	            String line = reader.readLine();
	            while (line != null) {
	            	line = line.replaceAll("(\\*/|-->|-\\}|\\*\\)|\\s\\*)\\s*$", "");  // remove end of line comments
	                line = line.replaceAll("^\\s*" + START_COMMENT_CHAR_PATTERN, "");  // remove start of line comments
                    line = line.replaceAll("^\\s*<<beginOptional>>\\s*" + START_COMMENT_CHAR_PATTERN, "<<beginOptional>>");
                    sb.append(line);
	                sb.append("\n");
	                line = reader.readLine();
	            }
	            return sb.toString();
	        } catch (IOException e) {
	            logger.warn("IO error reading strings?!?", e);
	            return s;
	        } finally {
                if (Objects.nonNull(reader)) {
                    try {
                        reader.close();
                    } catch (IOException e) {
                        logger.warn("IO error closing a string reader?!?", e);
                    }
                }
	        }
	}
	
	/**
	 * Locate the original text starting with the start token and ending with the end token
	 * @param fullLicenseText
	 * @param startToken
	 * @param endToken
	 * @param tokenToLocation
	 * @return
	 */
	public static String locateOriginalText(String fullLicenseText, int startToken, int endToken,  
			Map<Integer, LineColumn> tokenToLocation, String[] tokens) {
		if (startToken > endToken) {
			return "";
		}
		LineColumn start = tokenToLocation.get(startToken);
		if (start == null) {
			return "";
		}
		LineColumn end = tokenToLocation.get(endToken);
		// If end == null, then we read to the end
		BufferedReader reader = null;
		try {
			reader = new BufferedReader(new StringReader(fullLicenseText));
			int currentLine = 1;
			String line = reader.readLine();
			while (line != null && currentLine < start.getLine()) {
				currentLine++;
				line = reader.readLine();
			}
			if (line == null) {
				return "";
			}
			if (end == null) {
				// read until the end of the stream
				StringBuilder sb = new StringBuilder(line.substring(start.getColumn(), line.length()));
				currentLine++;
				line = reader.readLine();
				while (line != null) {
					sb.append(line);
					currentLine++;
					line = reader.readLine();
				}
				return sb.toString();
			} else if (end.getLine() == currentLine) {
				return line.substring(start.getColumn(), end.getColumn()+end.getLen());
			} else {
				StringBuilder sb = new StringBuilder(line.substring(start.getColumn(), line.length()));
				currentLine++;
				line = reader.readLine();
				while (line != null && currentLine < end.getLine()) {
					sb.append("\n");
					sb.append(line);
					currentLine++;
					line = reader.readLine();
				}
				if (line != null && end.getColumn()+end.getLen() > 0) {
					sb.append("\n");
					sb.append(line.substring(0, end.getColumn()+end.getLen()));
				}
				return sb.toString();
			}			
		} catch (IOException e) {
			// just build with spaces - not ideal, but close enough most of the time
			StringBuilder sb = new StringBuilder(tokens[startToken]);
			for (int i = startToken+1; i <= endToken; i++) {
				sb.append(' ');
				sb.append(tokens[i]);
			}
			return sb.toString();
		} finally {
			if (reader != null) {
				try {
					reader.close();
				} catch (IOException e) {
					// ignore
				}
			}
		}
	}
	
	/**
<<<<<<< HEAD
=======
	 * Tokenizes the license text, normalizes quotes, lowercases and converts
	 * multi-words for better equiv. comparisons
	 * 
	 * @param tokenToLocation location for all of the tokens by line and column
	 * @param licenseText
	 * @return tokens
	 */
	public static String[] tokenizeLicenseText(String licenseText, Map<Integer, LineColumn> tokenToLocation) {
		String textToTokenize = normalizeText(replaceMultWord(replaceSpaceComma(licenseText))).toLowerCase();
		List<String> tokens = new ArrayList<String>();
		BufferedReader reader = null;
		try {
			reader = new BufferedReader(new StringReader(textToTokenize));
			int currentLine = 1;
			int currentToken = 0;
			String line = reader.readLine();
			while (line != null) {
				line = removeLineSeparators(line);
				Matcher lineMatcher = TOKEN_SPLIT_PATTERN.matcher(line);
				while (lineMatcher.find()) {
					String token = lineMatcher.group(1).trim();
					if (!token.isEmpty()) {
						tokens.add(token);
						tokenToLocation.put(currentToken, new LineColumn(currentLine, lineMatcher.start(), token.length()));
						currentToken++;
					}
					String fullMatch = lineMatcher.group(0);
					for (int i = lineMatcher.group(1).length(); i < fullMatch.length(); i++) {
						String possiblePunctuation = fullMatch.substring(i, i+1);
						if (PUNCTUATION.contains(possiblePunctuation)) {
							tokens.add(possiblePunctuation);
							tokenToLocation.put(currentToken, new LineColumn(currentLine, lineMatcher.start()+i, 1));
							currentToken++;
						}
					}
				}
				currentLine++;
				line = reader.readLine();
			}
		} catch (IOException e) {
			// Don't fill in the lines, take a simpler approach
			Matcher m = TOKEN_SPLIT_PATTERN.matcher(textToTokenize);
			while (m.find()) {
				String word = m.group(1).trim();
				String seperator = m.group(2).trim();
				tokens.add(word);
				if (PUNCTUATION.contains(seperator)) {
					tokens.add(seperator);
				}
			}
		} finally {
			if (reader != null) {
				try {
					reader.close();
				} catch (IOException e) {
					// ignore
				}
			}
		}
		return tokens.toArray(new String[tokens.size()]);
	}
	
	/**
>>>>>>> d837b8c9
	 * @param text
	 * @return the first token in the license text
	 */
	public static String getFirstLicenseToken(String text) {
		String textToTokenize = LicenseTextHelper.normalizeText(LicenseTextHelper.replaceMultWord(LicenseTextHelper.replaceSpaceComma(
				LicenseTextHelper.removeLineSeparators(removeCommentChars(text))))).toLowerCase();
		Matcher m = LicenseTextHelper.TOKEN_SPLIT_PATTERN.matcher(textToTokenize);
		while (m.find()) {
			if (!m.group(1).trim().isEmpty()) {
				return m.group(1).trim();
			}
		}
		return null;
	}
	
	/**
	 * @param text
	 * @return true if the text contains a single token
	 */
	public static boolean isSingleTokenString(String text) {
		if (text.contains("\n")) {
			return false;
		}
		Matcher m = LicenseTextHelper.TOKEN_SPLIT_PATTERN.matcher(text);
		boolean found = false;
		while (m.find()) {
			if (!m.group(1).trim().isEmpty()) {
				if (found) {
					return false;
				} else {
					found = true;
				}
			}
		}
		return true;
	}

	/**
	 * Compares two licenses from potentially two different documents which may have
	 * different license ID's for the same license
	 * @param license1
	 * @param license2
	 * @param xlationMap Mapping the license ID's from license 1 to license 2
	 * @return
	 * @throws SpdxCompareException 
	 * @throws InvalidSPDXAnalysisException 
	 */
	public static boolean isLicenseEqual(AnyLicenseInfo license1,
			AnyLicenseInfo license2, Map<String, String> xlationMap) throws SpdxCompareException, InvalidSPDXAnalysisException {
		if (license1 instanceof ConjunctiveLicenseSet) {
			if (!(license2 instanceof ConjunctiveLicenseSet)) {
				return false;
			} else {
				return isLicenseSetsEqual(((ConjunctiveLicenseSet)license1).getMembers(),
						((ConjunctiveLicenseSet)license2).getMembers(), xlationMap);
			}
		} else if (license1 instanceof DisjunctiveLicenseSet) {
			if (!(license2 instanceof DisjunctiveLicenseSet)) {
				return false;
			} else {
				return isLicenseSetsEqual(((DisjunctiveLicenseSet)license1).getMembers(),
						((DisjunctiveLicenseSet)license2).getMembers(), xlationMap);
			}
		} else if (license1 instanceof CustomLicense) {
			if (!(license2 instanceof CustomLicense)) {
				return false;
			} else {
				String licenseid1 = ((CustomLicense)license1).getObjectUri();
				String licenseid2 = ((CustomLicense)license2).getObjectUri();
				String xlatedLicenseId = xlationMap.get(licenseid1);
				if (xlatedLicenseId == null) {
					return false;	// no equivalent license was found
				}
				return xlatedLicenseId.equals(licenseid2);
			}
		} else {
            return license1.equals(license2);
        }
	}

	/**
	 * Compares two license sets using the xlationMap for the non-standard license IDs
	 * @param license1
	 * @param license2
	 * @return
	 * @throws SpdxCompareException 
	 * @throws InvalidSPDXAnalysisException 
	 */
	private static boolean isLicenseSetsEqual(Collection<AnyLicenseInfo> licenseInfos1, 
			Collection<AnyLicenseInfo> licenseInfos2, Map<String, String> xlationMap) throws SpdxCompareException, InvalidSPDXAnalysisException {
		// note - order does not matter
		if (licenseInfos1 == null) {
			return licenseInfos2 == null;
		}
		if (licenseInfos2 == null) {
			return false;
		}
		if (licenseInfos1.size() != licenseInfos2.size()) {
			return false;
		}
		for (AnyLicenseInfo ali1:licenseInfos1) {
			boolean found = false;
			for (AnyLicenseInfo ali2:licenseInfos2) {
				if (isLicenseEqual(ali1, ali2, xlationMap)) {
					found = true;
					break;
				}
			}
			if (!found) {
				return false;
			}
		}
		return true;
	}
	
	/**
	 * @deprecated The <code>TemplateRegexMatcher</code> class should be used in place of this method. This method will be removed in the next major release.
	 * Get the text of a license minus any optional text - note: this include the default variable text
	 * @param licenseTemplate license template containing optional and var tags
<<<<<<< HEAD
=======
	 * @param includeVarText if true, include the default variable text; if false remove the variable text
	 * @return list of strings for all non-optional license text.  
	 * @throws SpdxCompareException
	 */
	@Deprecated
	public static List<String> getNonOptionalLicenseText(String licenseTemplate, boolean includeVarText) throws SpdxCompareException {
		return getNonOptionalLicenseText(licenseTemplate,
				includeVarText ? VarTextHandling.ORIGINAL : VarTextHandling.OMIT,
						OptionalTextHandling.OMIT);
	}
	
	/**
	 * Get the text of a license minus any optional text
	 * @param licenseTemplate license template containing optional and var tags
>>>>>>> d837b8c9
	 * @param varTextHandling include original, exclude, or include the regex (enclosed with "~~~") for "var" text
	 * @return list of strings for all non-optional license text.  
	 * @throws SpdxCompareException
	 */
	public static List<String> getNonOptionalLicenseText(String licenseTemplate, 
			VarTextHandling varTextHandling) throws SpdxCompareException {
		return getNonOptionalLicenseText(licenseTemplate, varTextHandling, OptionalTextHandling.OMIT);
	}
	
	/**
	 * Get the text of a license converting variable and optional text according to the options
	 * @param licenseTemplate license template containing optional and var tags
	 * @param varTextHandling include original, exclude, or include the regex (enclosed with "~~~") for "var" text
	 * @param optionalTextHandling include optional text, exclude, or include a regex for the optional text
	 * @return list of strings for all non-optional license text.  
	 * @throws SpdxCompareException
	 */
	public static List<String> getNonOptionalLicenseText(String licenseTemplate, 
			VarTextHandling varTextHandling, OptionalTextHandling optionalTextHandling) throws SpdxCompareException {
		FilterTemplateOutputHandler filteredOutput = new FilterTemplateOutputHandler(varTextHandling, optionalTextHandling);
		try {
			SpdxLicenseTemplateHelper.parseTemplate(licenseTemplate, filteredOutput);
		} catch (LicenseTemplateRuleException e) {
			throw new SpdxCompareException("Invalid template rule found during filter: "+e.getMessage(),e);
		} catch (LicenseParserException e) {
			throw new SpdxCompareException("Invalid template found during filter: "+e.getMessage(),e);
		}
		return filteredOutput.getFilteredText();
	}
	
	/**
	 * @deprecated The <code>TemplateRegexMatcher</code> class should be used in place of this method. This method will be removed in the next major release.
	 * Creates a regular expression pattern to match the start of a license text
	 * This method should be replaced by the <code>TemplateRegexMatcher</code> class and methods
	 * @param nonOptionalText List of strings of non-optional text from the license template (see {@literal List<String> getNonOptionalLicenseText})
	 * @param numberOfWords Number of words to use in the match
	 * @return A pair of Patterns the first of which will match the start of the license text the second of which will match the end of the license
	 */
	@Deprecated
	public static Pair<Pattern, Pattern> nonOptionalTextToPatterns(List<String> nonOptionalText, int numberOfWords) {
		if (Objects.isNull(nonOptionalText) || nonOptionalText.size() == 0 || numberOfWords < 1) {
			return new ImmutablePair<>(Pattern.compile(""), Pattern.compile(""));
		}
		int startWordCount = 0;
		int startTextIndex = 0;
		int wordsInLastLine = 0;	// keep track of the number of words processed in the last start line to make sure we don't overlap words in the end lines
		StringBuilder startPatternBuilder = new StringBuilder();
		String regexLimit = "," + Integer.toString(numberOfWords * 10) + "}";
		String lastRegex = "";
		while (startWordCount < numberOfWords && startTextIndex < nonOptionalText.size()) {
			String line = nonOptionalText.get(startTextIndex++);
			String[] regexSplits = line.trim().split(FilterTemplateOutputHandler.REGEX_ESCAPE);
			boolean inRegex = false; // if it starts with a regex, it will start with a blank line
			for (String regexSplit:regexSplits) {
				if (inRegex && startWordCount < numberOfWords) {
					String regexToAppend;
					if (regexSplit.endsWith(".+")) {
						regexToAppend = regexSplit.substring(0, regexSplit.length()-1) +"{1" + regexLimit;
					} else if (regexSplit.endsWith(".*")) {
						regexToAppend = regexSplit.substring(0, regexSplit.length()-1) +"{0" + regexLimit;
					} else {
						regexToAppend = regexSplit;
					}
					if (startPatternBuilder.toString().endsWith("}") && regexToAppend.endsWith("}")) {
						// collapse consecutive match anything
						Matcher lastRegexMatch = REGEX_QUANTIFIER_PATTERN.matcher(lastRegex);
						Matcher regexToAppendMatch = REGEX_QUANTIFIER_PATTERN.matcher(regexToAppend);
						if (lastRegexMatch.matches() && regexToAppendMatch.matches()) {
							int lastRegexMax = Integer.parseInt(lastRegexMatch.group(2));
							int thisRegexMax = Integer.parseInt(regexToAppendMatch.group(2));
							if (lastRegexMax >= thisRegexMax) {
								regexToAppend = ""; // already covered by previous regex
							} else {
								// remove the last max
								startPatternBuilder.setLength(startPatternBuilder.length()-(lastRegexMatch.group(2).length()+1));
								regexToAppend = regexToAppend.substring(regexToAppend.indexOf(',')+1);
							}
						}
					}
					startPatternBuilder.append(regexToAppend);
					lastRegex = regexToAppend;
					startWordCount++;
					inRegex = false;
				} else {
					String[] tokens = LicenseTextHelper.normalizeText(regexSplit.trim()).split("\\s");
					int tokenIndex = 0;
					wordsInLastLine = 0;
					while (tokenIndex < tokens.length && startWordCount < numberOfWords) {
						String token = tokens[tokenIndex++].trim();
						if (token.length() > 0) {
							if (LicenseTextHelper.NORMALIZE_TOKENS.containsKey(token.toLowerCase())) {
								token = LicenseTextHelper.NORMALIZE_TOKENS.get(token.toLowerCase());
							}
							startPatternBuilder.append(Pattern.quote(token));
							startPatternBuilder.append("\\s*");
							startWordCount++;
							wordsInLastLine++;
						}
					}
					inRegex = true;
				}
			}
		}
		
		// End words
		StringBuilder endPatternBuilder = new StringBuilder();
		List<String> endTextReversePattern = new ArrayList<>();
		int endTextIndex = nonOptionalText.size()-1;
		int endWordCount = 0;
		int lastProcessedStartLine = startTextIndex - 1;
		while (endWordCount < numberOfWords && 
				(endTextIndex > lastProcessedStartLine || 
						(endTextIndex == lastProcessedStartLine && (numberOfWords - endWordCount) < (nonOptionalText.get(endTextIndex).length() - wordsInLastLine)))) {	// Check to make sure we're not overlapping the start words
			List<String> nonEmptyTokens = new ArrayList<>();
			String line = nonOptionalText.get(endTextIndex);
			String[] regexSplits = line.trim().split(FilterTemplateOutputHandler.REGEX_ESCAPE);
			boolean inRegex = false;
			for (String regexSplit:regexSplits) {
				if (inRegex) {
					if (!regexSplit.isEmpty()) {
						nonEmptyTokens.add(FilterTemplateOutputHandler.REGEX_ESCAPE + regexSplit);
					}
					inRegex = false;
				} else {
					String[] tokens = LicenseTextHelper.normalizeText(regexSplit.trim()).split("\\s");
					
					for (String token:tokens) {
						String trimmedToken = token.trim();
						if (!trimmedToken.isEmpty()) {
							nonEmptyTokens.add(trimmedToken);
						}
					}
					inRegex = true;
				}
			}
			int remainingTokens = (endTextIndex == lastProcessedStartLine && nonEmptyTokens.size() - wordsInLastLine > numberOfWords - endWordCount) ? 
										numberOfWords - endWordCount : nonEmptyTokens.size() - wordsInLastLine;
			endTextIndex--;
			int tokenIndex = nonEmptyTokens.size() - 1;
			while (tokenIndex >= 0 && remainingTokens > 0) {
				String token = nonEmptyTokens.get(tokenIndex--);
				if (token.startsWith(FilterTemplateOutputHandler.REGEX_ESCAPE)) {
					endTextReversePattern.add(token.substring(FilterTemplateOutputHandler.REGEX_ESCAPE.length()));
				} else {
					endTextReversePattern.add("\\s*");
					if (NORMALIZE_TOKENS.containsKey(token.toLowerCase())) {
						token = NORMALIZE_TOKENS.get(token.toLowerCase());
					}
					endTextReversePattern.add(Pattern.quote(token));
				}
				remainingTokens--;
				endWordCount++;
			}
		}
		
		int revPatternIndex = endTextReversePattern.size()-1;
		while (revPatternIndex >= 0) {
			endPatternBuilder.append(endTextReversePattern.get(revPatternIndex--));
		}
		return new ImmutablePair<>(
				Pattern.compile(startPatternBuilder.toString(), Pattern.DOTALL|Pattern.CASE_INSENSITIVE),
				Pattern.compile(endPatternBuilder.toString(), Pattern.DOTALL|Pattern.CASE_INSENSITIVE));
	}
	
	/**
	 * @param template Template in the standard template format used for comparison
	 * @param compareText Text to compare using the template
	 * @return any differences found
	 * @throws SpdxCompareException
	 * @throws InvalidSPDXAnalysisException
	 */
<<<<<<< HEAD
	public static DifferenceDescription isTextStandardLicense(License license, String compareText) throws SpdxCompareException, InvalidSPDXAnalysisException {
		String licenseTemplate = license.getStandardLicenseTemplate().orElse("");
		if (licenseTemplate == null || licenseTemplate.trim().isEmpty()) {
			licenseTemplate = license.getLicenseText();
		}
=======
	public static DifferenceDescription isTextMatchingTemplate(String template, String compareText) throws SpdxCompareException, InvalidSPDXAnalysisException {
>>>>>>> d837b8c9
		CompareTemplateOutputHandler compareTemplateOutputHandler = null;
		try {
			compareTemplateOutputHandler = new CompareTemplateOutputHandler(LicenseTextHelper.removeLineSeparators(removeCommentChars(compareText)));
		} catch (IOException e1) {
			throw new SpdxCompareException("IO Error reading the compare text: "+e1.getMessage(),e1);
		}
		try {
		    //TODO: The remove comment chars will not be removed for lines beginning with a template << or ending with >>
			SpdxLicenseTemplateHelper.parseTemplate(removeCommentChars(template), compareTemplateOutputHandler);
		} catch (LicenseTemplateRuleException e) {
			throw new SpdxCompareException("Invalid template rule found during compare: "+e.getMessage(),e);
		} catch (LicenseParserException e) {
			throw new SpdxCompareException("Invalid template found during compare: "+e.getMessage(),e);
		}
		return compareTemplateOutputHandler.getDifferences();
	}
		
		
	
	/**
	 * Compares license text to the license text of an SPDX Standard License
	 * @param license SPDX Standard License to compare
	 * @param compareText Text to compare to the standard license
	 * @return any differences found
	 * @throws SpdxCompareException
	 * @throws InvalidSPDXAnalysisException 
	 */
	public static DifferenceDescription isTextStandardLicense(License license, String compareText) throws SpdxCompareException, InvalidSPDXAnalysisException {
		String licenseTemplate = license.getStandardLicenseTemplate();
		if (licenseTemplate == null || licenseTemplate.trim().isEmpty()) {
			licenseTemplate = license.getLicenseText();
		}
		return isTextMatchingTemplate(licenseTemplate, compareText);
	}
	
	/**
	 * Compares exception text to the exception text of an SPDX Standard exception
	 * @param exception SPDX Standard exception to compare
	 * @param compareText Text to compare to the standard exceptions
	 * @return any differences found
	 * @throws SpdxCompareException
	 * @throws InvalidSPDXAnalysisException 
	 */
	public static DifferenceDescription isTextStandardException(ListedLicenseException exception, String compareText) throws SpdxCompareException, InvalidSPDXAnalysisException {
		String exceptionTemplate = exception.getStandardAdditionTemplate().orElse("");
		if (exceptionTemplate == null || exceptionTemplate.trim().isEmpty()) {
			exceptionTemplate = exception.getAdditionText();
		}
<<<<<<< HEAD
		CompareTemplateOutputHandler compareTemplateOutputHandler = null;
		try {
			compareTemplateOutputHandler = new CompareTemplateOutputHandler(LicenseTextHelper.removeLineSeparators(removeCommentChars(compareText)));
		} catch (IOException e1) {
			throw new SpdxCompareException("IO Error reading the compare text: "+e1.getMessage(),e1);
		}
		try {
		    //TODO: The remove comment chars will not be removed for lines beginning with a template << or ending with >>
			SpdxLicenseTemplateHelper.parseTemplate(removeCommentChars(exceptionTemplate), compareTemplateOutputHandler);
		} catch (LicenseTemplateRuleException e) {
			throw new SpdxCompareException("Invalid template rule found during compare: "+e.getMessage(),e);
		} catch (LicenseParserException e) {
			throw new SpdxCompareException("Invalid template found during compare: "+e.getMessage(),e);
		}
		return compareTemplateOutputHandler.getDifferences();
	}
	
	/**
	 * Replace any <code>NORMALIZE_TOKENS</code> with their normalized form for searching via the <code>nonOptionalTextToStartPattern</code>
	 * @param charPositions List that matches the starting char position of the normalized text to the 
	 * start positions of the original list
	 * @param licenseText text to be normalized
	 * @return tokens
	 * @throws IOException 
	 */
	private static String normalizeTokensForRegex(String licenseText, List<Pair<Integer, Integer>> charPositions) throws IOException {
		StringBuilder result = new StringBuilder();
		BufferedReader reader = null;
		Pattern spaceSplitter = Pattern.compile("(.+?)\\s+");
		try {
			reader = new BufferedReader(new StringReader(licenseText));
			int originalCurrentLinePosition = 0;
			String line = reader.readLine();
			while (line != null) {
				int lineCharPosition = 0;
				Matcher lineMatcher = spaceSplitter.matcher(line);
				while (lineMatcher.find()) {
					String token = lineMatcher.group(1).trim();
					if (!token.isEmpty() && LicenseTextHelper.NORMALIZE_TOKENS.containsKey(token.toLowerCase())) {
						// we need to replace with the normalized token
						result.append(line.substring(lineCharPosition, lineMatcher.start(1)));
						int normalizedPosition = result.length();
						token = LicenseTextHelper.NORMALIZE_TOKENS.get(token.toLowerCase());
						result.append(token);
						charPositions.add(new ImmutablePair<>(normalizedPosition, originalCurrentLinePosition + lineMatcher.start(1)));
						charPositions.add(new ImmutablePair<>(result.length(), originalCurrentLinePosition + lineMatcher.end(1)));
						lineCharPosition = lineMatcher.end(1);
					}
				}
				result.append(line.substring(lineCharPosition));
				originalCurrentLinePosition = originalCurrentLinePosition + line.length() + "\n".length();
				line = reader.readLine();
				if (line != null) {
					result.append("\n");
				}
			}
		} finally {
			if (reader != null) {
				try {
					reader.close();
				} catch (IOException e) {
					// ignore
				}
			}
		}
		return result.toString();
	}
	
	/**
	 * @param position position in the normalized text
	 * @param charPositions List that matches the starting char position of the normalized text to the 
	 * start positions of the original list
	 * @return char position of the original text
	 */
	private static int findOriginalStart(int position, List<Pair<Integer, Integer>> charPositions) {
		if (charPositions == null || charPositions.isEmpty()) {
			return position;
		}
		Pair<Integer, Integer> lastPair = charPositions.get(0);
		int i = 1;
		while (i < charPositions.size() && lastPair.getKey() < position) {
			lastPair = charPositions.get(i);
			i++;
		}
		return lastPair.getValue() + (position - lastPair.getKey());
	}

	/**
	 * Returns just the section of subtext that matches the given template (license or license exception) from within
	 * the given text, or null if it isn't found.
	 * @param text The text to scan for the template.
	 * @param template The template (including vars, optional text, etc.).
	 * @return Just the section of subtext that matches the template, or null if it isn't found.
	 * @throws SpdxCompareException If an error occurs in the comparison.
	 */
	private static String findTemplateWithinText(String text, String template) throws SpdxCompareException {
		// Get match status
		String result = null;
		int startIndex = -1;
		int endIndex = -1;

		if (text == null || text.isEmpty() || template == null) {
			return null;
		}

		List<String> templateNonOptionalText = getNonOptionalLicenseText(removeCommentChars(template), VarTextHandling.REGEX);
		if (templateNonOptionalText.size() > 0 && templateNonOptionalText.get(0).startsWith("~~~.")) {
			// Change to a non-greedy match
			String firstLine = templateNonOptionalText.get(0);
			if (!firstLine.startsWith("~~~.?")) {
				// yes - it's currently greedy
				firstLine = "~~~.?" + firstLine.substring(4);
				templateNonOptionalText.set(0, firstLine);
			}
		}
		Pattern matchPattern = nonOptionalTextToStartPattern(templateNonOptionalText, CROSS_REF_NUM_WORDS_MATCH);
		List<Pair<Integer, Integer>> charPositions = new ArrayList<>();
		String normalizedText = removeCommentChars(LicenseTextHelper.normalizeText(text));
		normalizedText = normalizedText.replaceAll("(-|=|\\*){3,}", "");  // Remove ----, ***,  and ====
		String compareText;
		try {
			compareText = normalizeTokensForRegex(normalizedText, charPositions);
		} catch (IOException e1) {
			// Just use the straight normalized license text
			compareText = LicenseTextHelper.normalizeText(text);
			charPositions.add(new ImmutablePair<>(0, 0));
		}

		Matcher matcher = matchPattern.matcher(compareText);
		if(matcher.find()) {
			startIndex = findOriginalStart(matcher.start(), charPositions);
			endIndex = findOriginalStart(matcher.end(), charPositions);
			result = normalizedText.substring(startIndex, endIndex);
		}

		return result;
	}


	/**
=======
		return isTextMatchingTemplate(exceptionTemplate, compareText);
	}

	/**
>>>>>>> d837b8c9
	 * Detect if a text contains the standard license (perhaps along with other text before and/or after)
	 * @param text    The text to search within (should not be null)
	 * @param license The standard SPDX license to search for (should not be null)
	 * @return True if the license is found within the text, false otherwise (or if either argument is null)
	 */
<<<<<<< HEAD
	public static boolean isStandardLicenseWithinText(String text, ListedLicense license) {
		boolean result = false;

		if (text == null || text.isEmpty() || license == null) {
			return false;
		}

		try {
			String completeText = findTemplateWithinText(text, license.getStandardLicenseTemplate().orElse(""));
			if (completeText != null) {
				result = !isTextStandardLicense(license, completeText).isDifferenceFound();
			}
		} catch (SpdxCompareException e) {
			logger.warn("Error getting optional text for license ID " + license.getObjectUri(), e);
		} catch (InvalidSPDXAnalysisException e) {
			logger.warn("Error getting optional text for license ID " + license.getObjectUri(), e);
=======
	public static boolean isStandardLicenseWithinText(String text, SpdxListedLicense license) {
		try {
			return new TemplateRegexMatcher(license.getStandardLicenseTemplate()).isTemplateMatchWithinText(text);
		} catch (SpdxCompareException e) {
			logger.warn("Error getting optional text for license ID " + license.getLicenseId(), e);
			return false;
		} catch (InvalidSPDXAnalysisException e) {
			logger.warn("Error getting optional text for license ID " + license.getLicenseId(), e);
			return false;
>>>>>>> d837b8c9
		}
	}


	/**
	 * Detect if a text contains the standard license exception (perhaps along with other text before and/or after)
	 * @param text    The text to search within (should not be null)
	 * @param exception The standard SPDX license exception to search for (should not be null)
	 * @return True if the license exception is found within the text, false otherwise (or if either argument is null)
	 */
	public static boolean isStandardLicenseExceptionWithinText(String text, ListedLicenseException exception) {
		boolean result = false;
		if (text == null || text.isEmpty() || exception == null) {
			return false;
		}
		try {
<<<<<<< HEAD
			String completeText = findTemplateWithinText(text, exception.getStandardAdditionTemplate().orElse(""));
			if (completeText != null) {
				result = !isTextStandardException(exception, completeText).isDifferenceFound();
			}
=======
			return new TemplateRegexMatcher(exception.getLicenseExceptionTemplate()).isTemplateMatchWithinText(text);
>>>>>>> d837b8c9
		} catch (SpdxCompareException e) {
			logger.warn("Error getting optional text for license exception ID " + exception.getObjectUri(), e);
		} catch (InvalidSPDXAnalysisException e) {
			logger.warn("Error getting optional text for license exception ID " + exception.getObjectUri(), e);
		}
		return result;
	}


	/**
	 * Returns a list of SPDX Standard License ID's that match the text provided using
	 * the SPDX matching guidelines.
	 * @param licenseText Text to compare to the standard license texts
	 * @return Array of SPDX standard license IDs that match
	 * @throws InvalidSPDXAnalysisException If an error occurs accessing the standard licenses
	 * @throws SpdxCompareException If an error occurs in the comparison
	 */
	public static String[] matchingStandardLicenseIds(String licenseText) throws InvalidSPDXAnalysisException, SpdxCompareException {
		List<String> stdLicenseIds = ListedLicenses.getListedLicenses().getSpdxListedLicenseIds();
		List<String> matchingIds  = new ArrayList<>();
		for (String stdLicId : stdLicenseIds) {
			ListedLicense license = ListedLicenses.getListedLicenses().getListedLicenseById(stdLicId);
			if (!isTextStandardLicense(license, licenseText).isDifferenceFound()) {
				matchingIds.add(licenseUriToLicenseId(license.getObjectUri()));
			}
		}
		return matchingIds.toArray(new String[matchingIds.size()]);
	}


	/**
	 * Returns a list of SPDX Standard License ID's from the provided list that were found within the text, using
	 * the SPDX matching guidelines.
	 * @param text Text to compare to
	 * @param licenseIds License ids to compare against
	 * @return List of SPDX standard license IDs from licenseIds that match
	 * @throws InvalidSPDXAnalysisException If an error occurs accessing the standard licenses
	 * @throws SpdxCompareException If an error occurs in the comparison
	 */
	public static List<String> matchingStandardLicenseIdsWithinText(String text, List<String> licenseIds) throws InvalidSPDXAnalysisException, SpdxCompareException {
		List<String> result = new ArrayList<>();

		if (text != null && !text.isEmpty() && licenseIds != null && !licenseIds.isEmpty()) {
			for (String stdLicId : licenseIds) {
				ListedLicense license = ListedLicenses.getListedLicenses().getListedLicenseById(stdLicId);
				if (isStandardLicenseWithinText(text, license)) {
					result.add(licenseUriToLicenseId(license.getObjectUri()));
				}
			}
		}

		return result;
	}


	/**
	 * Returns a list of SPDX Standard License ID's that were found within the text, using
	 * the SPDX matching guidelines.
	 * @param text Text to compare to all of the standard licenses
	 * @return List of SPDX standard license IDs that match
	 * @throws InvalidSPDXAnalysisException If an error occurs accessing the standard licenses
	 * @throws SpdxCompareException If an error occurs in the comparison
	 */
	public static List<String> matchingStandardLicenseIdsWithinText(String text) throws InvalidSPDXAnalysisException, SpdxCompareException {
		return matchingStandardLicenseIdsWithinText(text, ListedLicenses.getListedLicenses().getSpdxListedLicenseIds());
	}


	/**
	 * Returns a list of SPDX Standard License Exception ID's from the provided list that were found within the text, using
	 * the SPDX matching guidelines.
	 * @param text Text to compare to
	 * @param licenseExceptionIds License Exceptions Ids to compare against
	 * @return Array of SPDX standard license exception IDs from licenseExceptionIds that match
	 * @throws InvalidSPDXAnalysisException If an error occurs accessing the standard license exceptions
	 * @throws SpdxCompareException If an error occurs in the comparison
	 */
	public static List<String> matchingStandardLicenseExceptionIdsWithinText(String text, List<String> licenseExceptionIds) throws InvalidSPDXAnalysisException, SpdxCompareException {
		List<String> result = new ArrayList<>();

		if (text != null && !text.isEmpty() && licenseExceptionIds != null && !licenseExceptionIds.isEmpty()) {
			for (String stdLicExcId : licenseExceptionIds) {
				ListedLicenseException licenseException = ListedLicenses.getListedLicenses().getListedExceptionById(stdLicExcId);
				if (isStandardLicenseExceptionWithinText(text, licenseException)) {
					result.add(licenseUriToLicenseId(licenseException.getObjectUri()));
				}
			}
		}

		return result;
	}


	/**
	 * Returns a list of SPDX Standard License Exception ID's that were found within the text, using
	 * the SPDX matching guidelines.
	 * @param text Text to compare to all of the standard license exceptions
	 * @return Array of SPDX standard license exception IDs that match
	 * @throws InvalidSPDXAnalysisException If an error occurs accessing the standard license exceptions
	 * @throws SpdxCompareException If an error occurs in the comparison
	 */
	public static List<String> matchingStandardLicenseExceptionIdsWithinText(String text) throws InvalidSPDXAnalysisException, SpdxCompareException {
		return matchingStandardLicenseExceptionIdsWithinText(text, ListedLicenses.getListedLicenses().getSpdxListedExceptionIds());
	}


	private static <T> boolean contains(
			T[] array,
			T value
	) {
		for (T t : array) {
			if (Objects.equals(t, value)) {
				return true;
			}
		}
		return false;
	}

	/**
	 * Detect if a license pass black lists
	 * @param license license
	 * @param blackList license black list
	 * @return if the license pass black lists
	 * @throws InvalidSPDXAnalysisException
	 */
	public static boolean isLicensePassBlackList(
			AnyLicenseInfo license,
			String... blackList
	) throws InvalidSPDXAnalysisException {
		if (license == null) {
			return true;
		}
		if (blackList == null || blackList.length == 0) {
			return true;
		}
		if (license instanceof ConjunctiveLicenseSet) {
			for (AnyLicenseInfo member : ((ConjunctiveLicenseSet) license).getMembers()) {
				if (!isLicensePassBlackList(member, blackList)) {
					return false;
				}
			}
			return true;
		} else if (license instanceof DisjunctiveLicenseSet) {
			for (AnyLicenseInfo member : ((DisjunctiveLicenseSet) license).getMembers()) {
				if (isLicensePassBlackList(member, blackList)) {
					return true;
				}
			}
			return false;
		} else {
			return !contains(blackList, license.toString());
		}
	}

	/**
	 * Detect if a license pass white lists
	 * @param license license
	 * @param whiteList license white list
	 * @return if the license pass white lists
	 * @throws InvalidSPDXAnalysisException
	 */
	public static boolean isLicensePassWhiteList(
			AnyLicenseInfo license,
			String... whiteList
	) throws InvalidSPDXAnalysisException {
		if (license == null) {
			return false;
		}
		if (whiteList == null || whiteList.length == 0) {
			return false;
		}
		if (license instanceof ConjunctiveLicenseSet) {
			for (AnyLicenseInfo member : ((ConjunctiveLicenseSet) license).getMembers()) {
				if (!isLicensePassWhiteList(member, whiteList)) {
					return false;
				}
			}
			return true;
		} else if (license instanceof DisjunctiveLicenseSet) {
			for (AnyLicenseInfo member : ((DisjunctiveLicenseSet) license).getMembers()) {
				if (isLicensePassWhiteList(member, whiteList)) {
					return true;
				}
			}
			return false;
		} else {
			return contains(whiteList, license.toString());
		}
	}
	
	/**
	 * The following methods are provided for compatibility with the SPDX 2.X versions of the 
	 * library
	 */
	
	/**
	 * Compares two licenses from potentially two different documents which may have
	 * different license ID's for the same license
	 * @param license1
	 * @param license2
	 * @param xlationMap Mapping the license URIs from license 1 to license 2
	 * @return
	 * @throws SpdxCompareException 
	 * @throws InvalidSPDXAnalysisException 
	 */
	public static boolean isLicenseEqual(org.spdx.library.model.v2.license.AnyLicenseInfo license1,
			org.spdx.library.model.v2.license.AnyLicenseInfo license2, Map<String, String> xlationMap) throws SpdxCompareException, InvalidSPDXAnalysisException {
		if (license1 instanceof org.spdx.library.model.v2.license.ConjunctiveLicenseSet) {
			if (!(license2 instanceof org.spdx.library.model.v2.license.ConjunctiveLicenseSet)) {
				return false;
			} else {
				return isLicenseSetsEqual((org.spdx.library.model.v2.license.ConjunctiveLicenseSet)license1,
						(org.spdx.library.model.v2.license.ConjunctiveLicenseSet)license2, xlationMap);
			}
		} else if (license1 instanceof org.spdx.library.model.v2.license.DisjunctiveLicenseSet) {
			if (!(license2 instanceof org.spdx.library.model.v2.license.DisjunctiveLicenseSet)) {
				return false;
			} else {
				return isLicenseSetsEqual((org.spdx.library.model.v2.license.DisjunctiveLicenseSet)license1,
						(org.spdx.library.model.v2.license.DisjunctiveLicenseSet)license2, xlationMap);
			}
		} else if (license1 instanceof org.spdx.library.model.v2.license.ExtractedLicenseInfo) {
			if (!(license2 instanceof org.spdx.library.model.v2.license.ExtractedLicenseInfo)) {
				return false;
			} else {
				String licenseUri1 = ((org.spdx.library.model.v2.license.ExtractedLicenseInfo)license1).getObjectUri();
				String licenseUri2 = ((org.spdx.library.model.v2.license.ExtractedLicenseInfo)license2).getObjectUri();
				String xlatedLicenseId = xlationMap.get(licenseUri1);
				if (xlatedLicenseId == null) {
					return false;	// no equivalent license was found
				}
				return xlatedLicenseId.equals(licenseUri2);
			}
		} else {
            return license1.equals(license2);
        }
	}

	/**
	 * Compares two license sets using the xlationMap for the non-standard license IDs
	 * @param license1
	 * @param license2
	 * @return
	 * @throws SpdxCompareException 
	 * @throws InvalidSPDXAnalysisException 
	 */
	private static boolean isLicenseSetsEqual(org.spdx.library.model.v2.license.LicenseSet license1, 
			org.spdx.library.model.v2.license.LicenseSet license2, Map<String, String> xlationMap) throws SpdxCompareException, InvalidSPDXAnalysisException {
		// note - order does not matter
		Collection<org.spdx.library.model.v2.license.AnyLicenseInfo> licenseInfos1 = license1.getMembers();
		Collection<org.spdx.library.model.v2.license.AnyLicenseInfo> licenseInfos2 = license2.getMembers();
		if (licenseInfos1 == null) {
			return licenseInfos2 == null;
		}
		if (licenseInfos2 == null) {
			return false;
		}
		if (licenseInfos1.size() != licenseInfos2.size()) {
			return false;
		}
		for (org.spdx.library.model.v2.license.AnyLicenseInfo ali1:licenseInfos1) {
			boolean found = false;
			for (org.spdx.library.model.v2.license.AnyLicenseInfo ali2:licenseInfos2) {
				if (isLicenseEqual(ali1, ali2, xlationMap)) {
					found = true;
					break;
				}
			}
			if (!found) {
				return false;
			}
		}
		return true;
	}
	
	/**
	 * Compares license text to the license text of an SPDX Standard License
	 * @param license SPDX Standard License to compare
	 * @param compareText Text to compare to the standard license
	 * @return any differences found
	 * @throws SpdxCompareException
	 * @throws InvalidSPDXAnalysisException 
	 */
	public static DifferenceDescription isTextStandardLicense(org.spdx.library.model.v2.license.License license, String compareText) throws SpdxCompareException, InvalidSPDXAnalysisException {
		String licenseTemplate = license.getStandardLicenseTemplate();
		if (licenseTemplate == null || licenseTemplate.trim().isEmpty()) {
			licenseTemplate = license.getLicenseText();
		}
		CompareTemplateOutputHandler compareTemplateOutputHandler = null;
		try {
			compareTemplateOutputHandler = new CompareTemplateOutputHandler(LicenseTextHelper.removeLineSeparators(removeCommentChars(compareText)));
		} catch (IOException e1) {
			throw new SpdxCompareException("IO Error reading the compare text: "+e1.getMessage(),e1);
		}
		try {
		    //TODO: The remove comment chars will not be removed for lines beginning with a template << or ending with >>
			SpdxLicenseTemplateHelper.parseTemplate(removeCommentChars(licenseTemplate), compareTemplateOutputHandler);
		} catch (LicenseTemplateRuleException e) {
			throw new SpdxCompareException("Invalid template rule found during compare: "+e.getMessage(),e);
		} catch (LicenseParserException e) {
			throw new SpdxCompareException("Invalid template found during compare: "+e.getMessage(),e);
		}
		return compareTemplateOutputHandler.getDifferences();
	}
	
	/**
	 * Compares exception text to the exception text of an SPDX Standard exception
	 * @param exception SPDX Standard exception to compare
	 * @param compareText Text to compare to the standard exceptions
	 * @return any differences found
	 * @throws SpdxCompareException
	 * @throws InvalidSPDXAnalysisException 
	 */
	public static DifferenceDescription isTextStandardException(org.spdx.library.model.v2.license.LicenseException exception, String compareText) throws SpdxCompareException, InvalidSPDXAnalysisException {
		String exceptionTemplate = exception.getLicenseExceptionTemplate();
		if (exceptionTemplate == null || exceptionTemplate.trim().isEmpty()) {
			exceptionTemplate = exception.getLicenseExceptionText();
		}
		CompareTemplateOutputHandler compareTemplateOutputHandler = null;
		try {
			compareTemplateOutputHandler = new CompareTemplateOutputHandler(LicenseTextHelper.removeLineSeparators(removeCommentChars(compareText)));
		} catch (IOException e1) {
			throw new SpdxCompareException("IO Error reading the compare text: "+e1.getMessage(),e1);
		}
		try {
		    //TODO: The remove comment chars will not be removed for lines beginning with a template << or ending with >>
			SpdxLicenseTemplateHelper.parseTemplate(removeCommentChars(exceptionTemplate), compareTemplateOutputHandler);
		} catch (LicenseTemplateRuleException e) {
			throw new SpdxCompareException("Invalid template rule found during compare: "+e.getMessage(),e);
		} catch (LicenseParserException e) {
			throw new SpdxCompareException("Invalid template found during compare: "+e.getMessage(),e);
		}
		return compareTemplateOutputHandler.getDifferences();
	}
	
	/**
	 * Detect if a text contains the standard license (perhaps along with other text before and/or after)
	 * @param text    The text to search within (should not be null)
	 * @param license The standard SPDX license to search for (should not be null)
	 * @return True if the license is found within the text, false otherwise (or if either argument is null)
	 */
	public static boolean isStandardLicenseWithinText(String text, org.spdx.library.model.v2.license.SpdxListedLicense license) {
		boolean result = false;

		if (text == null || text.isEmpty() || license == null) {
			return false;
		}

		try {
			String completeText = findTemplateWithinText(text, license.getStandardLicenseTemplate());
			if (completeText != null) {
				result = !isTextStandardLicense(license, completeText).isDifferenceFound();
			}
		} catch (SpdxCompareException e) {
			logger.warn("Error getting optional text for license ID " + license.getLicenseId(), e);
		} catch (InvalidSPDXAnalysisException e) {
			logger.warn("Error getting optional text for license ID " + license.getLicenseId(), e);
		}

		return result;
	}


	/**
	 * Detect if a text contains the standard license exception (perhaps along with other text before and/or after)
	 * @param text    The text to search within (should not be null)
	 * @param exception The standard SPDX license exception to search for (should not be null)
	 * @return True if the license exception is found within the text, false otherwise (or if either argument is null)
	 */
	public static boolean isStandardLicenseExceptionWithinText(String text, org.spdx.library.model.v2.license.ListedLicenseException exception) {
		boolean result = false;

		if (text == null || text.isEmpty() || exception == null) {
			return false;
		}

		try {
			String completeText = findTemplateWithinText(text, exception.getLicenseExceptionTemplate());
			if (completeText != null) {
				result = !isTextStandardException(exception, completeText).isDifferenceFound();
			}
		} catch (SpdxCompareException e) {
			logger.warn("Error getting optional text for license exception ID " + exception.getLicenseExceptionId(), e);
		} catch (InvalidSPDXAnalysisException e) {
			logger.warn("Error getting optional text for license exception ID " + exception.getLicenseExceptionId(), e);
		}

		return result;
	}
	
	/**
	 * Detect if a license pass black lists
	 * @param license license
	 * @param blackList license black list
	 * @return if the license pass black lists
	 * @throws InvalidSPDXAnalysisException
	 */
	public static boolean isLicensePassBlackList(
			org.spdx.library.model.v2.license.AnyLicenseInfo license,
			String... blackList
	) throws InvalidSPDXAnalysisException {
		if (license == null) {
			return true;
		}
		if (blackList == null || blackList.length == 0) {
			return true;
		}
		if (license instanceof org.spdx.library.model.v2.license.ConjunctiveLicenseSet) {
			for (org.spdx.library.model.v2.license.AnyLicenseInfo member : ((org.spdx.library.model.v2.license.ConjunctiveLicenseSet) license).getMembers()) {
				if (!isLicensePassBlackList(member, blackList)) {
					return false;
				}
			}
			return true;
		} else if (license instanceof org.spdx.library.model.v2.license. DisjunctiveLicenseSet) {
			for (org.spdx.library.model.v2.license.AnyLicenseInfo member : ((org.spdx.library.model.v2.license.DisjunctiveLicenseSet) license).getMembers()) {
				if (isLicensePassBlackList(member, blackList)) {
					return true;
				}
			}
			return false;
		} else {
			return !contains(blackList, license.toString());
		}
	}

	/**
	 * Detect if a license pass white lists
	 * @param license license
	 * @param whiteList license white list
	 * @return if the license pass white lists
	 * @throws InvalidSPDXAnalysisException
	 */
	public static boolean isLicensePassWhiteList(
			org.spdx.library.model.v2.license.AnyLicenseInfo license,
			String... whiteList
	) throws InvalidSPDXAnalysisException {
		if (license == null) {
			return false;
		}
		if (whiteList == null || whiteList.length == 0) {
			return false;
		}
		if (license instanceof org.spdx.library.model.v2.license.ConjunctiveLicenseSet) {
			for (org.spdx.library.model.v2.license.AnyLicenseInfo member : ((org.spdx.library.model.v2.license.ConjunctiveLicenseSet) license).getMembers()) {
				if (!isLicensePassWhiteList(member, whiteList)) {
					return false;
				}
			}
			return true;
		} else if (license instanceof org.spdx.library.model.v2.license.DisjunctiveLicenseSet) {
			for (org.spdx.library.model.v2.license.AnyLicenseInfo member : ((org.spdx.library.model.v2.license.DisjunctiveLicenseSet) license).getMembers()) {
				if (isLicensePassWhiteList(member, whiteList)) {
					return true;
				}
			}
			return false;
		} else {
			return contains(whiteList, license.toString());
		}
	}

}<|MERGE_RESOLUTION|>--- conflicted
+++ resolved
@@ -28,8 +28,6 @@
 import java.util.regex.Pattern;
 import java.util.Collection;
 
-import org.apache.commons.lang3.tuple.ImmutablePair;
-import org.apache.commons.lang3.tuple.Pair;
 import org.slf4j.Logger;
 import org.slf4j.LoggerFactory;
 import org.spdx.core.InvalidSPDXAnalysisException;
@@ -189,73 +187,7 @@
 		}
 	}
 	
-	/**
-<<<<<<< HEAD
-=======
-	 * Tokenizes the license text, normalizes quotes, lowercases and converts
-	 * multi-words for better equiv. comparisons
-	 * 
-	 * @param tokenToLocation location for all of the tokens by line and column
-	 * @param licenseText
-	 * @return tokens
-	 */
-	public static String[] tokenizeLicenseText(String licenseText, Map<Integer, LineColumn> tokenToLocation) {
-		String textToTokenize = normalizeText(replaceMultWord(replaceSpaceComma(licenseText))).toLowerCase();
-		List<String> tokens = new ArrayList<String>();
-		BufferedReader reader = null;
-		try {
-			reader = new BufferedReader(new StringReader(textToTokenize));
-			int currentLine = 1;
-			int currentToken = 0;
-			String line = reader.readLine();
-			while (line != null) {
-				line = removeLineSeparators(line);
-				Matcher lineMatcher = TOKEN_SPLIT_PATTERN.matcher(line);
-				while (lineMatcher.find()) {
-					String token = lineMatcher.group(1).trim();
-					if (!token.isEmpty()) {
-						tokens.add(token);
-						tokenToLocation.put(currentToken, new LineColumn(currentLine, lineMatcher.start(), token.length()));
-						currentToken++;
-					}
-					String fullMatch = lineMatcher.group(0);
-					for (int i = lineMatcher.group(1).length(); i < fullMatch.length(); i++) {
-						String possiblePunctuation = fullMatch.substring(i, i+1);
-						if (PUNCTUATION.contains(possiblePunctuation)) {
-							tokens.add(possiblePunctuation);
-							tokenToLocation.put(currentToken, new LineColumn(currentLine, lineMatcher.start()+i, 1));
-							currentToken++;
-						}
-					}
-				}
-				currentLine++;
-				line = reader.readLine();
-			}
-		} catch (IOException e) {
-			// Don't fill in the lines, take a simpler approach
-			Matcher m = TOKEN_SPLIT_PATTERN.matcher(textToTokenize);
-			while (m.find()) {
-				String word = m.group(1).trim();
-				String seperator = m.group(2).trim();
-				tokens.add(word);
-				if (PUNCTUATION.contains(seperator)) {
-					tokens.add(seperator);
-				}
-			}
-		} finally {
-			if (reader != null) {
-				try {
-					reader.close();
-				} catch (IOException e) {
-					// ignore
-				}
-			}
-		}
-		return tokens.toArray(new String[tokens.size()]);
-	}
-	
-	/**
->>>>>>> d837b8c9
+	/*
 	 * @param text
 	 * @return the first token in the license text
 	 */
@@ -372,26 +304,8 @@
 	}
 	
 	/**
-	 * @deprecated The <code>TemplateRegexMatcher</code> class should be used in place of this method. This method will be removed in the next major release.
 	 * Get the text of a license minus any optional text - note: this include the default variable text
 	 * @param licenseTemplate license template containing optional and var tags
-<<<<<<< HEAD
-=======
-	 * @param includeVarText if true, include the default variable text; if false remove the variable text
-	 * @return list of strings for all non-optional license text.  
-	 * @throws SpdxCompareException
-	 */
-	@Deprecated
-	public static List<String> getNonOptionalLicenseText(String licenseTemplate, boolean includeVarText) throws SpdxCompareException {
-		return getNonOptionalLicenseText(licenseTemplate,
-				includeVarText ? VarTextHandling.ORIGINAL : VarTextHandling.OMIT,
-						OptionalTextHandling.OMIT);
-	}
-	
-	/**
-	 * Get the text of a license minus any optional text
-	 * @param licenseTemplate license template containing optional and var tags
->>>>>>> d837b8c9
 	 * @param varTextHandling include original, exclude, or include the regex (enclosed with "~~~") for "var" text
 	 * @return list of strings for all non-optional license text.  
 	 * @throws SpdxCompareException
@@ -423,155 +337,13 @@
 	}
 	
 	/**
-	 * @deprecated The <code>TemplateRegexMatcher</code> class should be used in place of this method. This method will be removed in the next major release.
-	 * Creates a regular expression pattern to match the start of a license text
-	 * This method should be replaced by the <code>TemplateRegexMatcher</code> class and methods
-	 * @param nonOptionalText List of strings of non-optional text from the license template (see {@literal List<String> getNonOptionalLicenseText})
-	 * @param numberOfWords Number of words to use in the match
-	 * @return A pair of Patterns the first of which will match the start of the license text the second of which will match the end of the license
-	 */
-	@Deprecated
-	public static Pair<Pattern, Pattern> nonOptionalTextToPatterns(List<String> nonOptionalText, int numberOfWords) {
-		if (Objects.isNull(nonOptionalText) || nonOptionalText.size() == 0 || numberOfWords < 1) {
-			return new ImmutablePair<>(Pattern.compile(""), Pattern.compile(""));
-		}
-		int startWordCount = 0;
-		int startTextIndex = 0;
-		int wordsInLastLine = 0;	// keep track of the number of words processed in the last start line to make sure we don't overlap words in the end lines
-		StringBuilder startPatternBuilder = new StringBuilder();
-		String regexLimit = "," + Integer.toString(numberOfWords * 10) + "}";
-		String lastRegex = "";
-		while (startWordCount < numberOfWords && startTextIndex < nonOptionalText.size()) {
-			String line = nonOptionalText.get(startTextIndex++);
-			String[] regexSplits = line.trim().split(FilterTemplateOutputHandler.REGEX_ESCAPE);
-			boolean inRegex = false; // if it starts with a regex, it will start with a blank line
-			for (String regexSplit:regexSplits) {
-				if (inRegex && startWordCount < numberOfWords) {
-					String regexToAppend;
-					if (regexSplit.endsWith(".+")) {
-						regexToAppend = regexSplit.substring(0, regexSplit.length()-1) +"{1" + regexLimit;
-					} else if (regexSplit.endsWith(".*")) {
-						regexToAppend = regexSplit.substring(0, regexSplit.length()-1) +"{0" + regexLimit;
-					} else {
-						regexToAppend = regexSplit;
-					}
-					if (startPatternBuilder.toString().endsWith("}") && regexToAppend.endsWith("}")) {
-						// collapse consecutive match anything
-						Matcher lastRegexMatch = REGEX_QUANTIFIER_PATTERN.matcher(lastRegex);
-						Matcher regexToAppendMatch = REGEX_QUANTIFIER_PATTERN.matcher(regexToAppend);
-						if (lastRegexMatch.matches() && regexToAppendMatch.matches()) {
-							int lastRegexMax = Integer.parseInt(lastRegexMatch.group(2));
-							int thisRegexMax = Integer.parseInt(regexToAppendMatch.group(2));
-							if (lastRegexMax >= thisRegexMax) {
-								regexToAppend = ""; // already covered by previous regex
-							} else {
-								// remove the last max
-								startPatternBuilder.setLength(startPatternBuilder.length()-(lastRegexMatch.group(2).length()+1));
-								regexToAppend = regexToAppend.substring(regexToAppend.indexOf(',')+1);
-							}
-						}
-					}
-					startPatternBuilder.append(regexToAppend);
-					lastRegex = regexToAppend;
-					startWordCount++;
-					inRegex = false;
-				} else {
-					String[] tokens = LicenseTextHelper.normalizeText(regexSplit.trim()).split("\\s");
-					int tokenIndex = 0;
-					wordsInLastLine = 0;
-					while (tokenIndex < tokens.length && startWordCount < numberOfWords) {
-						String token = tokens[tokenIndex++].trim();
-						if (token.length() > 0) {
-							if (LicenseTextHelper.NORMALIZE_TOKENS.containsKey(token.toLowerCase())) {
-								token = LicenseTextHelper.NORMALIZE_TOKENS.get(token.toLowerCase());
-							}
-							startPatternBuilder.append(Pattern.quote(token));
-							startPatternBuilder.append("\\s*");
-							startWordCount++;
-							wordsInLastLine++;
-						}
-					}
-					inRegex = true;
-				}
-			}
-		}
-		
-		// End words
-		StringBuilder endPatternBuilder = new StringBuilder();
-		List<String> endTextReversePattern = new ArrayList<>();
-		int endTextIndex = nonOptionalText.size()-1;
-		int endWordCount = 0;
-		int lastProcessedStartLine = startTextIndex - 1;
-		while (endWordCount < numberOfWords && 
-				(endTextIndex > lastProcessedStartLine || 
-						(endTextIndex == lastProcessedStartLine && (numberOfWords - endWordCount) < (nonOptionalText.get(endTextIndex).length() - wordsInLastLine)))) {	// Check to make sure we're not overlapping the start words
-			List<String> nonEmptyTokens = new ArrayList<>();
-			String line = nonOptionalText.get(endTextIndex);
-			String[] regexSplits = line.trim().split(FilterTemplateOutputHandler.REGEX_ESCAPE);
-			boolean inRegex = false;
-			for (String regexSplit:regexSplits) {
-				if (inRegex) {
-					if (!regexSplit.isEmpty()) {
-						nonEmptyTokens.add(FilterTemplateOutputHandler.REGEX_ESCAPE + regexSplit);
-					}
-					inRegex = false;
-				} else {
-					String[] tokens = LicenseTextHelper.normalizeText(regexSplit.trim()).split("\\s");
-					
-					for (String token:tokens) {
-						String trimmedToken = token.trim();
-						if (!trimmedToken.isEmpty()) {
-							nonEmptyTokens.add(trimmedToken);
-						}
-					}
-					inRegex = true;
-				}
-			}
-			int remainingTokens = (endTextIndex == lastProcessedStartLine && nonEmptyTokens.size() - wordsInLastLine > numberOfWords - endWordCount) ? 
-										numberOfWords - endWordCount : nonEmptyTokens.size() - wordsInLastLine;
-			endTextIndex--;
-			int tokenIndex = nonEmptyTokens.size() - 1;
-			while (tokenIndex >= 0 && remainingTokens > 0) {
-				String token = nonEmptyTokens.get(tokenIndex--);
-				if (token.startsWith(FilterTemplateOutputHandler.REGEX_ESCAPE)) {
-					endTextReversePattern.add(token.substring(FilterTemplateOutputHandler.REGEX_ESCAPE.length()));
-				} else {
-					endTextReversePattern.add("\\s*");
-					if (NORMALIZE_TOKENS.containsKey(token.toLowerCase())) {
-						token = NORMALIZE_TOKENS.get(token.toLowerCase());
-					}
-					endTextReversePattern.add(Pattern.quote(token));
-				}
-				remainingTokens--;
-				endWordCount++;
-			}
-		}
-		
-		int revPatternIndex = endTextReversePattern.size()-1;
-		while (revPatternIndex >= 0) {
-			endPatternBuilder.append(endTextReversePattern.get(revPatternIndex--));
-		}
-		return new ImmutablePair<>(
-				Pattern.compile(startPatternBuilder.toString(), Pattern.DOTALL|Pattern.CASE_INSENSITIVE),
-				Pattern.compile(endPatternBuilder.toString(), Pattern.DOTALL|Pattern.CASE_INSENSITIVE));
-	}
-	
-	/**
 	 * @param template Template in the standard template format used for comparison
 	 * @param compareText Text to compare using the template
 	 * @return any differences found
 	 * @throws SpdxCompareException
 	 * @throws InvalidSPDXAnalysisException
 	 */
-<<<<<<< HEAD
-	public static DifferenceDescription isTextStandardLicense(License license, String compareText) throws SpdxCompareException, InvalidSPDXAnalysisException {
-		String licenseTemplate = license.getStandardLicenseTemplate().orElse("");
-		if (licenseTemplate == null || licenseTemplate.trim().isEmpty()) {
-			licenseTemplate = license.getLicenseText();
-		}
-=======
 	public static DifferenceDescription isTextMatchingTemplate(String template, String compareText) throws SpdxCompareException, InvalidSPDXAnalysisException {
->>>>>>> d837b8c9
 		CompareTemplateOutputHandler compareTemplateOutputHandler = null;
 		try {
 			compareTemplateOutputHandler = new CompareTemplateOutputHandler(LicenseTextHelper.removeLineSeparators(removeCommentChars(compareText)));
@@ -588,9 +360,7 @@
 		}
 		return compareTemplateOutputHandler.getDifferences();
 	}
-		
-		
-	
+
 	/**
 	 * Compares license text to the license text of an SPDX Standard License
 	 * @param license SPDX Standard License to compare
@@ -600,7 +370,7 @@
 	 * @throws InvalidSPDXAnalysisException 
 	 */
 	public static DifferenceDescription isTextStandardLicense(License license, String compareText) throws SpdxCompareException, InvalidSPDXAnalysisException {
-		String licenseTemplate = license.getStandardLicenseTemplate();
+		String licenseTemplate = license.getStandardLicenseTemplate().orElse("");
 		if (licenseTemplate == null || licenseTemplate.trim().isEmpty()) {
 			licenseTemplate = license.getLicenseText();
 		}
@@ -620,186 +390,24 @@
 		if (exceptionTemplate == null || exceptionTemplate.trim().isEmpty()) {
 			exceptionTemplate = exception.getAdditionText();
 		}
-<<<<<<< HEAD
-		CompareTemplateOutputHandler compareTemplateOutputHandler = null;
-		try {
-			compareTemplateOutputHandler = new CompareTemplateOutputHandler(LicenseTextHelper.removeLineSeparators(removeCommentChars(compareText)));
-		} catch (IOException e1) {
-			throw new SpdxCompareException("IO Error reading the compare text: "+e1.getMessage(),e1);
-		}
-		try {
-		    //TODO: The remove comment chars will not be removed for lines beginning with a template << or ending with >>
-			SpdxLicenseTemplateHelper.parseTemplate(removeCommentChars(exceptionTemplate), compareTemplateOutputHandler);
-		} catch (LicenseTemplateRuleException e) {
-			throw new SpdxCompareException("Invalid template rule found during compare: "+e.getMessage(),e);
-		} catch (LicenseParserException e) {
-			throw new SpdxCompareException("Invalid template found during compare: "+e.getMessage(),e);
-		}
-		return compareTemplateOutputHandler.getDifferences();
-	}
-	
-	/**
-	 * Replace any <code>NORMALIZE_TOKENS</code> with their normalized form for searching via the <code>nonOptionalTextToStartPattern</code>
-	 * @param charPositions List that matches the starting char position of the normalized text to the 
-	 * start positions of the original list
-	 * @param licenseText text to be normalized
-	 * @return tokens
-	 * @throws IOException 
-	 */
-	private static String normalizeTokensForRegex(String licenseText, List<Pair<Integer, Integer>> charPositions) throws IOException {
-		StringBuilder result = new StringBuilder();
-		BufferedReader reader = null;
-		Pattern spaceSplitter = Pattern.compile("(.+?)\\s+");
-		try {
-			reader = new BufferedReader(new StringReader(licenseText));
-			int originalCurrentLinePosition = 0;
-			String line = reader.readLine();
-			while (line != null) {
-				int lineCharPosition = 0;
-				Matcher lineMatcher = spaceSplitter.matcher(line);
-				while (lineMatcher.find()) {
-					String token = lineMatcher.group(1).trim();
-					if (!token.isEmpty() && LicenseTextHelper.NORMALIZE_TOKENS.containsKey(token.toLowerCase())) {
-						// we need to replace with the normalized token
-						result.append(line.substring(lineCharPosition, lineMatcher.start(1)));
-						int normalizedPosition = result.length();
-						token = LicenseTextHelper.NORMALIZE_TOKENS.get(token.toLowerCase());
-						result.append(token);
-						charPositions.add(new ImmutablePair<>(normalizedPosition, originalCurrentLinePosition + lineMatcher.start(1)));
-						charPositions.add(new ImmutablePair<>(result.length(), originalCurrentLinePosition + lineMatcher.end(1)));
-						lineCharPosition = lineMatcher.end(1);
-					}
-				}
-				result.append(line.substring(lineCharPosition));
-				originalCurrentLinePosition = originalCurrentLinePosition + line.length() + "\n".length();
-				line = reader.readLine();
-				if (line != null) {
-					result.append("\n");
-				}
-			}
-		} finally {
-			if (reader != null) {
-				try {
-					reader.close();
-				} catch (IOException e) {
-					// ignore
-				}
-			}
-		}
-		return result.toString();
-	}
-	
-	/**
-	 * @param position position in the normalized text
-	 * @param charPositions List that matches the starting char position of the normalized text to the 
-	 * start positions of the original list
-	 * @return char position of the original text
-	 */
-	private static int findOriginalStart(int position, List<Pair<Integer, Integer>> charPositions) {
-		if (charPositions == null || charPositions.isEmpty()) {
-			return position;
-		}
-		Pair<Integer, Integer> lastPair = charPositions.get(0);
-		int i = 1;
-		while (i < charPositions.size() && lastPair.getKey() < position) {
-			lastPair = charPositions.get(i);
-			i++;
-		}
-		return lastPair.getValue() + (position - lastPair.getKey());
-	}
-
-	/**
-	 * Returns just the section of subtext that matches the given template (license or license exception) from within
-	 * the given text, or null if it isn't found.
-	 * @param text The text to scan for the template.
-	 * @param template The template (including vars, optional text, etc.).
-	 * @return Just the section of subtext that matches the template, or null if it isn't found.
-	 * @throws SpdxCompareException If an error occurs in the comparison.
-	 */
-	private static String findTemplateWithinText(String text, String template) throws SpdxCompareException {
-		// Get match status
-		String result = null;
-		int startIndex = -1;
-		int endIndex = -1;
-
-		if (text == null || text.isEmpty() || template == null) {
-			return null;
-		}
-
-		List<String> templateNonOptionalText = getNonOptionalLicenseText(removeCommentChars(template), VarTextHandling.REGEX);
-		if (templateNonOptionalText.size() > 0 && templateNonOptionalText.get(0).startsWith("~~~.")) {
-			// Change to a non-greedy match
-			String firstLine = templateNonOptionalText.get(0);
-			if (!firstLine.startsWith("~~~.?")) {
-				// yes - it's currently greedy
-				firstLine = "~~~.?" + firstLine.substring(4);
-				templateNonOptionalText.set(0, firstLine);
-			}
-		}
-		Pattern matchPattern = nonOptionalTextToStartPattern(templateNonOptionalText, CROSS_REF_NUM_WORDS_MATCH);
-		List<Pair<Integer, Integer>> charPositions = new ArrayList<>();
-		String normalizedText = removeCommentChars(LicenseTextHelper.normalizeText(text));
-		normalizedText = normalizedText.replaceAll("(-|=|\\*){3,}", "");  // Remove ----, ***,  and ====
-		String compareText;
-		try {
-			compareText = normalizeTokensForRegex(normalizedText, charPositions);
-		} catch (IOException e1) {
-			// Just use the straight normalized license text
-			compareText = LicenseTextHelper.normalizeText(text);
-			charPositions.add(new ImmutablePair<>(0, 0));
-		}
-
-		Matcher matcher = matchPattern.matcher(compareText);
-		if(matcher.find()) {
-			startIndex = findOriginalStart(matcher.start(), charPositions);
-			endIndex = findOriginalStart(matcher.end(), charPositions);
-			result = normalizedText.substring(startIndex, endIndex);
-		}
-
-		return result;
-	}
-
-
-	/**
-=======
 		return isTextMatchingTemplate(exceptionTemplate, compareText);
 	}
 
 	/**
->>>>>>> d837b8c9
 	 * Detect if a text contains the standard license (perhaps along with other text before and/or after)
 	 * @param text    The text to search within (should not be null)
 	 * @param license The standard SPDX license to search for (should not be null)
 	 * @return True if the license is found within the text, false otherwise (or if either argument is null)
 	 */
-<<<<<<< HEAD
 	public static boolean isStandardLicenseWithinText(String text, ListedLicense license) {
-		boolean result = false;
-
-		if (text == null || text.isEmpty() || license == null) {
-			return false;
-		}
-
-		try {
-			String completeText = findTemplateWithinText(text, license.getStandardLicenseTemplate().orElse(""));
-			if (completeText != null) {
-				result = !isTextStandardLicense(license, completeText).isDifferenceFound();
-			}
+		try {
+			return new TemplateRegexMatcher(license.getStandardLicenseTemplate().orElse(license.getLicenseText())).isTemplateMatchWithinText(text);
 		} catch (SpdxCompareException e) {
-			logger.warn("Error getting optional text for license ID " + license.getObjectUri(), e);
+			logger.warn("Error getting optional text for license " + license.getObjectUri(), e);
+			return false;
 		} catch (InvalidSPDXAnalysisException e) {
-			logger.warn("Error getting optional text for license ID " + license.getObjectUri(), e);
-=======
-	public static boolean isStandardLicenseWithinText(String text, SpdxListedLicense license) {
-		try {
-			return new TemplateRegexMatcher(license.getStandardLicenseTemplate()).isTemplateMatchWithinText(text);
-		} catch (SpdxCompareException e) {
-			logger.warn("Error getting optional text for license ID " + license.getLicenseId(), e);
-			return false;
-		} catch (InvalidSPDXAnalysisException e) {
-			logger.warn("Error getting optional text for license ID " + license.getLicenseId(), e);
-			return false;
->>>>>>> d837b8c9
+			logger.warn("Error getting optional text for license " + license.getObjectUri(), e);
+			return false;
 		}
 	}
 
@@ -816,14 +424,7 @@
 			return false;
 		}
 		try {
-<<<<<<< HEAD
-			String completeText = findTemplateWithinText(text, exception.getStandardAdditionTemplate().orElse(""));
-			if (completeText != null) {
-				result = !isTextStandardException(exception, completeText).isDifferenceFound();
-			}
-=======
-			return new TemplateRegexMatcher(exception.getLicenseExceptionTemplate()).isTemplateMatchWithinText(text);
->>>>>>> d837b8c9
+			return new TemplateRegexMatcher(exception.getStandardAdditionTemplate().orElse(exception.getAdditionText())).isTemplateMatchWithinText(text);
 		} catch (SpdxCompareException e) {
 			logger.warn("Error getting optional text for license exception ID " + exception.getObjectUri(), e);
 		} catch (InvalidSPDXAnalysisException e) {
@@ -1166,24 +767,16 @@
 	 * @return True if the license is found within the text, false otherwise (or if either argument is null)
 	 */
 	public static boolean isStandardLicenseWithinText(String text, org.spdx.library.model.v2.license.SpdxListedLicense license) {
-		boolean result = false;
-
-		if (text == null || text.isEmpty() || license == null) {
-			return false;
-		}
-
-		try {
-			String completeText = findTemplateWithinText(text, license.getStandardLicenseTemplate());
-			if (completeText != null) {
-				result = !isTextStandardLicense(license, completeText).isDifferenceFound();
-			}
+		
+		try {
+			return new TemplateRegexMatcher(license.getStandardLicenseTemplate()).isTemplateMatchWithinText(text);
 		} catch (SpdxCompareException e) {
-			logger.warn("Error getting optional text for license ID " + license.getLicenseId(), e);
+			logger.warn("Error getting optional text for license " + license.getObjectUri(), e);
+			return false;
 		} catch (InvalidSPDXAnalysisException e) {
-			logger.warn("Error getting optional text for license ID " + license.getLicenseId(), e);
-		}
-
-		return result;
+			logger.warn("Error getting optional text for license " + license.getObjectUri(), e);
+			return false;
+		}
 	}
 
 
@@ -1195,22 +788,16 @@
 	 */
 	public static boolean isStandardLicenseExceptionWithinText(String text, org.spdx.library.model.v2.license.ListedLicenseException exception) {
 		boolean result = false;
-
 		if (text == null || text.isEmpty() || exception == null) {
 			return false;
 		}
-
-		try {
-			String completeText = findTemplateWithinText(text, exception.getLicenseExceptionTemplate());
-			if (completeText != null) {
-				result = !isTextStandardException(exception, completeText).isDifferenceFound();
-			}
+		try {
+			return new TemplateRegexMatcher(exception.getLicenseExceptionTemplate()).isTemplateMatchWithinText(text);
 		} catch (SpdxCompareException e) {
-			logger.warn("Error getting optional text for license exception ID " + exception.getLicenseExceptionId(), e);
+			logger.warn("Error getting optional text for license exception ID " + exception.getObjectUri(), e);
 		} catch (InvalidSPDXAnalysisException e) {
-			logger.warn("Error getting optional text for license exception ID " + exception.getLicenseExceptionId(), e);
-		}
-
+			logger.warn("Error getting optional text for license exception ID " + exception.getObjectUri(), e);
+		}
 		return result;
 	}
 	
